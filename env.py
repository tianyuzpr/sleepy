--- conflicted
+++ resolved
@@ -34,11 +34,7 @@
     timezone: str = getenv('sleepy_main_timezone', 'Asia/Shanghai', str)
     checkdata_interval: int = getenv('sleepy_main_checkdata_interval', 30, int)
     secret: str = getenv('SLEEPY_SECRET', '', str)
-<<<<<<< HEAD
-    logLevel= getenv('logLevel', 'INFO', str)
-=======
     log_level: str = getenv('sleepy_main_log_level', 'INFO', str)
->>>>>>> 4b388dd0
 
 
 class _page:
