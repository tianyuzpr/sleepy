--- conflicted
+++ resolved
@@ -11,21 +11,8 @@
 
 import utils as u
 import env
-<<<<<<< HEAD
-
-import logging
-logging.basicConfig(
-            level=env.main.logLevel,
-            datefmt="%Y-%m-%d %H:%M:%S",
-            format="%(asctime)s - %(levelname)s - %(message)s",
-            handlers=[logging.StreamHandler()]
-        )
-# logging.info("Starting server...")
-
-=======
 from data import data as data_init
 from setting import status_list
->>>>>>> 17480046
 
 try:
     # init flask app
@@ -43,12 +30,7 @@
 
     # metrics?
     if env.util.metrics:
-<<<<<<< HEAD
-        logging.info('Note: metrics enabled, open /metrics to see your count.')
-        METRICS_ENABLED = True
-=======
         u.info('[metrics] metrics enabled, open /metrics to see your count.')
->>>>>>> 17480046
         d.metrics_init()
 except Exception as e:
     u.error(f"Error initing: {e}")
@@ -57,11 +39,7 @@
     logging.warning('Interrupt init')
     exit(0)
 except u.SleepyException as e:
-<<<<<<< HEAD
-    logging.warning(f'==========\n{e}')
-=======
     u.error(f'==========\n{e}')
->>>>>>> 17480046
     exit(1)
 except:
     logging.error('Unexpected Error!')
