--- conflicted
+++ resolved
@@ -149,15 +149,8 @@
         artist = props.artist or '' if props else ''  # type: ignore
         album = props.album_title or '' if props else ''  # type: ignore
 
-<<<<<<< HEAD
-            if '未知唱片集' in artist or '<' in artist and '>' in artist:
-                artist = ''
-
-            return is_playing, title, artist, album
-=======
         if '未知唱片集' in album or '<' in album and '>' in album:
             album = ''
->>>>>>> 4c7aef40
 
         debug(f'[get_media_info] return: {is_playing}, {title}, {artist}, {album}')
         return is_playing, title, artist, album
@@ -207,11 +200,7 @@
 last_window = ''
 
 
-<<<<<<< HEAD
-def send_status(using: bool = True, status: str = '', id: str = DEVICE_ID, show_name: str = DEVICE_SHOW_NAME, **kwargs):
-=======
 async def send_status(using: bool = True, app_name: str = '', id: str = DEVICE_ID, show_name: str = DEVICE_SHOW_NAME, timeout: float = 7.5, **kwargs):
->>>>>>> 4c7aef40
     '''
     httpx.AsyncClient.post 发送设备状态信息
     设置了 headers 和 proxies
@@ -278,15 +267,9 @@
 
 # 注册窗口类
 wc = win32gui.WNDCLASS()
-<<<<<<< HEAD
-wc.lpfnWndProc = on_shutdown  # type: ignore / 设置回调函数
-wc.lpszClassName = "ShutdownListener" # type: ignore
-wc.hInstance = win32api.GetModuleHandle(None) # type: ignore
-=======
 wc.lpfnWndProc = on_shutdown  # type: ignore - 设置回调函数
 wc.lpszClassName = "ShutdownListener"  # type: ignore
 wc.hInstance = win32api.GetModuleHandle(None)  # type: ignore
->>>>>>> 4c7aef40
 
 # 创建窗口类并注册
 class_atom = win32gui.RegisterClass(wc)
@@ -483,12 +466,8 @@
                 window = last_window
 
         # 发送状态更新
-<<<<<<< HEAD
         print(
             f'Sending update: using = {using}, status = "{window}", idle = {mouse_idle}')
-=======
-        print(f'Sending update: using = {using}, app_name = "{window}" (idle = {mouse_idle})')
->>>>>>> 4c7aef40
         try:
             resp = await send_status(
                 using=using,
