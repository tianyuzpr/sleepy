# (main) 系统基本配置
sleepy_main_host = "0.0.0.0"           # 监听地址 0.0.0.0 (IPV6: ::) 表示所有
sleepy_main_port = 9010                # 监听端口默认 9010
<<<<<<< HEAD
sleepy_main_debug = false              # 是否启用 flask 调试模式 (无需更改)
logLevel="INFO"                        # 日志级别 (DEBUG, INFO, WARNING, ERROR, CRITICAL)
=======
sleepy_main_flask_debug = false        # 是否启用 flask 调试模式 (无需更改)
>>>>>>> 4b388dd0
sleepy_main_timezone = "Asia/Shanghai" # 控制网页 / API 返回中时间的时区
sleepy_main_checkdata_interval = 30    # 多久检查一次数据是否有更改 (秒)
SLEEPY_SECRET = ""                     # 密钥, 更新状态时需要

# (page) 页面内容配置
sleepy_page_title = "User Alive?"                          # 页面标题
sleepy_page_desc = "User's Online Status Page"             # 页面详情 (用于 SEO)
sleepy_page_user = "User"                                  # 你的名字
sleepy_page_background = "https://imgapi.siiway.top/image" # 背景图片 url
sleepy_page_learn_more = "GitHub Repo"                     # 更多信息链接的提示, 默认为 "GitHub Repo"
sleepy_page_repo = "https://github.com/wyf9/sleepy"        # 更多信息链接的目标, 默认为本仓库链接
sleepy_page_more_text = ""                                 # 内容将在状态页底部 learn_more 上方插入 (不转义)
sleepy_page_hitokoto = true                                # 控制是否显示一言
sleepy_page_canvas = true                                  # 控制是否加载背景粒子

# (status) 页面状态显示配置
sleepy_status_device_slice = 30       # 设备状态从开头截取多少文字显示 (防止窗口标题过长, 设置为 0 禁用)
sleepy_status_show_loading = true     # 控制在刷新时是否显示 "更新中" 提示
sleepy_status_refresh_interval = 5000 # 网页多久刷新一次状态 (毫秒)

# (util) 可选功能
sleepy_util_metrics = true            # 是否启用 metrics 接口 (用于统计接口调用次数)
sleepy_util_auto_switch_status = true # 是否启用自动切换状态
sleepy_util_steam_key = ""            # Steam api 密钥
sleepy_util_steam_ids = ""            # Steam 用户 ID<|MERGE_RESOLUTION|>--- conflicted
+++ resolved
@@ -1,12 +1,7 @@
 # (main) 系统基本配置
 sleepy_main_host = "0.0.0.0"           # 监听地址 0.0.0.0 (IPV6: ::) 表示所有
 sleepy_main_port = 9010                # 监听端口默认 9010
-<<<<<<< HEAD
-sleepy_main_debug = false              # 是否启用 flask 调试模式 (无需更改)
-logLevel="INFO"                        # 日志级别 (DEBUG, INFO, WARNING, ERROR, CRITICAL)
-=======
 sleepy_main_flask_debug = false        # 是否启用 flask 调试模式 (无需更改)
->>>>>>> 4b388dd0
 sleepy_main_timezone = "Asia/Shanghai" # 控制网页 / API 返回中时间的时区
 sleepy_main_checkdata_interval = 30    # 多久检查一次数据是否有更改 (秒)
 SLEEPY_SECRET = ""                     # 密钥, 更新状态时需要
